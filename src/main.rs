--- conflicted
+++ resolved
@@ -6,14 +6,10 @@
 mod logger;
 mod state;
 mod ui;
-<<<<<<< HEAD
-mod git;
 #[cfg(target_os = "macos")]
 mod fs_monitor;
 #[cfg(target_os = "macos")]
 mod stash;
-=======
->>>>>>> 06fe897c
 
 use anyhow::Result;
 use clap::{Parser, Subcommand};
