[package]
name = "icaros"
version = "0.1.3"
edition = "2021"
authors = ["Madhava Jay"]
description = "A modern tmux session manager with an interactive TUI"
repository = "https://github.com/madhavajay/icaros"
homepage = "https://github.com/madhavajay/icaros"
documentation = "https://github.com/madhavajay/icaros"
readme = "README.md"
license = "Apache-2.0"
keywords = ["tmux", "terminal", "tui", "session-manager", "cli"]
categories = ["command-line-utilities", "development-tools"]

[[bin]]
name = "icaros"
path = "src/main.rs"

[dependencies]
crossterm = "0.27"
serde = { version = "1.0", features = ["derive"] }
serde_json = "1.0"
serde_yaml = "0.9"
walkdir = "2.4"
ratatui = "0.28"
clap = { version = "4.5", features = ["derive"] }
anyhow = "1.0"
notify = "6.1"
dirs = "5.0"
<<<<<<< HEAD
git2 = "0.18"
chrono = { version = "0.4.41", features = ["serde"] }
fs_usage_sys = { path = "/Users/madhavajay/dev/fs_usage_sys" }
tokio = { version = "1.0", features = ["full"] }
crossbeam-channel = "0.5"
libc = "0.2"
sha2 = "0.10"
hex = "0.4"
=======
git2 = { version = "0.18", features = ["vendored-openssl"] }
chrono = "0.4.41"
rand = "0.8"
strip-ansi-escapes = "0.2"
image = "0.25"
ratatui-image = "2.0"
>>>>>>> 06fe897c

[dev-dependencies]
assert_cmd = "2.0"
predicates = "3.0"
tempfile = "3.8"<|MERGE_RESOLUTION|>--- conflicted
+++ resolved
@@ -27,8 +27,7 @@
 anyhow = "1.0"
 notify = "6.1"
 dirs = "5.0"
-<<<<<<< HEAD
-git2 = "0.18"
+git2 = { version = "0.18", features = ["vendored-openssl"] }
 chrono = { version = "0.4.41", features = ["serde"] }
 fs_usage_sys = { path = "/Users/madhavajay/dev/fs_usage_sys" }
 tokio = { version = "1.0", features = ["full"] }
@@ -36,14 +35,10 @@
 libc = "0.2"
 sha2 = "0.10"
 hex = "0.4"
-=======
-git2 = { version = "0.18", features = ["vendored-openssl"] }
-chrono = "0.4.41"
 rand = "0.8"
 strip-ansi-escapes = "0.2"
 image = "0.25"
 ratatui-image = "2.0"
->>>>>>> 06fe897c
 
 [dev-dependencies]
 assert_cmd = "2.0"
